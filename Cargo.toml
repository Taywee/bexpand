--- conflicted
+++ resolved
@@ -1,10 +1,6 @@
 [package]
 name = 'bexpand'
-<<<<<<< HEAD
 version = '1.1.0'
-=======
-version = '1.0.2'
->>>>>>> 8bd85e32
 edition = '2021'
 authors = ['Taylor C. Richberger <taywee@gmx.com>']
 description = 'Bash-style brace expansion'
